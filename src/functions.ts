import { Collateral, InterestRateParams } from './types';

export const secondsInAYear = (365 * 24 * 60 * 60);

// a % number that can be above 100% (thus > 1) but never negative as it's the ratio of two non-negative numbers
export function computeUtilizationRate(openInterest: number, totalAssets: number): number {
  if (totalAssets == 0) return 0;
  return openInterest / totalAssets;
}

// using the current utilization rate, it computes how much is due for a given number of blocks and a given quantity
// the block delta is usually the current blockchain block - the latest accrual block saved in the smart contract
export function calculateDueInterest(debtAmt: number, openInterest: number, totalAssets: number, irParams: InterestRateParams, avgBlocktime: number, blocks: number): number {
  const ur: number = computeUtilizationRate(openInterest, totalAssets);
  const ir = annualizedAPR(ur, irParams);

  // (1.000000000000001) ^ 6000
  return debtAmt * (1 + ir / secondsInAYear) ** (blocks * avgBlocktime);
}

// computes just the interests due on a given sum, using the same calculation as above
export function compoundedInterest(debtAmt: number, openInterest: number, totalAssets: number, irParams: InterestRateParams, avgBlocktime: number, blocks: number): number {
  const ur: number = computeUtilizationRate(openInterest, totalAssets);
  const ir = annualizedAPR(ur, irParams);

  const interestAccrued = debtAmt * ((1 + ir / secondsInAYear) ** (blocks * avgBlocktime) - 1);

  return interestAccrued;
}

// transforms LP assets into an equivalent amount of shares using the latest share price
export function convertAssetsToShares(assets: number, totalShares: number, totalAssets: number, openInterest: number, protocolReservePercentage: number, irParams: InterestRateParams, avgBlocktime: number, blocks: number): number {
  if (totalAssets == 0) return 0;

  const corretedOpenInterest = compoundedInterest(openInterest, openInterest, totalAssets, irParams, avgBlocktime, blocks);
  const accruedInterest = corretedOpenInterest * (1 - protocolReservePercentage);

  return assets * totalShares / (accruedInterest + totalAssets);
}

export function convertSharesToAssets(shares: number, totalShares: number, totalAssets: number, openInterest: number, protocolReservePercentage: number, irParams: InterestRateParams, avgBlocktime: number, blocks: number): number {
  if (totalShares == 0) return 0;

  const corretedOpenInterest = compoundedInterest(openInterest, openInterest, totalAssets, irParams, avgBlocktime, blocks);
  const accruedInterest = corretedOpenInterest * (1 - protocolReservePercentage)

  return shares * (accruedInterest + totalAssets) / totalShares;
}

/**
 * @param userDebtShares current user debt in shares
 * @param totalDebtShares total amount of debt shares in the protocol
 * @param openInterest the protocol oustanding loans in asset terms
 * @param totalAssets the LPs deposited assets
 * @param irParams parameters from the interest rate contracts
 * @param blocks current block - last interest accrual block
 */
export function convertDebtSharesToAssets(debtShares: number, openInterest: number, totalDebtShares: number, totalAssets: number, irParams: InterestRateParams, avgBlocktime: number, blocks: number): number {
  if (totalDebtShares == 0) return 0;

  const accruedInterest = compoundedInterest(openInterest, openInterest, totalAssets, irParams, avgBlocktime, blocks);

  return debtShares * (openInterest + accruedInterest) / totalDebtShares;
}

/**
 * @param ur utilization rate
 * @param irParams parameters from the interest rate contracts
 */
export function annualizedAPR(ur: number, irParams: InterestRateParams) {
  let ir: number;
  if (ur < irParams.urKink)
    ir = irParams.slope1 * ur + irParams.baseIR;
  else
    ir = irParams.slope2 * (ur - irParams.urKink) + irParams.slope1 * irParams.urKink + irParams.baseIR;

  return ir
}

export function calculateLpAPY(ur: number, irParams: InterestRateParams, protocolReservePercentage: number) {
  if (ur == 0) return 0;
  else { 
    const lpAPR = annualizedAPR(ur, irParams) * (1 - protocolReservePercentage);
    return (1 + lpAPR / secondsInAYear) ** secondsInAYear - 1;
  }
}

export function calculateBorrowAPY(ur: number, irParams: InterestRateParams) {
  const borrowApr = annualizedAPR(ur, irParams);
  return (1 + borrowApr / secondsInAYear) ** secondsInAYear - 1;
}

/**
 * @param collaterals the list of collaterals the user has deposited
 * @param currentDebt current user debt in assets
 * 
 * Account health value < 1 means the position is liquidable
 */
export function calculateAccountHealth(collaterals: Collateral[], currentDebt: number): number {
  const totalCollateralValue = collaterals.reduce((total, collateral) => {
    if (!collateral.liquidationLTV) {
      throw new Error('LiquidationLTV is not defined');
    }
    return total + (collateral.amount * collateral.price * collateral.liquidationLTV);
  }, 0);

  if (currentDebt == 0) {
    throw new Error('Current debt cannot be zero');
  }

  return totalCollateralValue / currentDebt;
}

export function calculateDrop(collaterals: Collateral[], currentDebt: number): number {
  const totalCollateralValue = collaterals.reduce((total, collateral) => {
    if (!collateral.liquidationLTV) {
      throw new Error('LiquidationLTV is not defined');
    }
    return total + (collateral.amount * collateral.price * collateral.liquidationLTV);
  }, 0);

  if (totalCollateralValue == 0) {
    return 0;
  }

  return 1 - (currentDebt / totalCollateralValue);
}

// The sum of all deposited collateral amounts multiplied for their respective price
export function calculateTotalCollateralValue(collaterals: Collateral[]): number {
  return collaterals.reduce((total, collateral) => {
    return total + (collateral.amount * collateral.price);
  }, 0);
}

export function calculateWeightedLTV(collaterals: Collateral[]): number {
  const totalWeightedLTV = collaterals.reduce((total, collateral) => {
    const collateralValue = collateral.amount * collateral.price;
    if (!collateral.liquidationLTV) {
      throw new Error('LiquidationLTV is not defined');
    }
    return total + (collateral.liquidationLTV * collateralValue);
  }, 0);

  return totalWeightedLTV;
}

export function calculateAccountLTV(accountTotalDebt: number, collaterals: Collateral[]): number {
  const accountCollateralValue = calculateTotalCollateralValue(collaterals);

  if (accountCollateralValue == 0) {
    return 0;
  }

  return accountTotalDebt / accountCollateralValue;
}

export function calculateBorrowCapacity(collaterals: Collateral[]): number {
  let sum = 0;
  for (const { amount, price, maxLTV } of collaterals) {
    if (!maxLTV) {
      throw new Error('Collateral max LTV is not defined');
    }
    sum += amount * price * maxLTV;
  }
  return sum;
}

// How much a number of borrowers can take from the protocol at the current time
export function protocolAvailableToBorrow(freeLiquidity: number, reserveBalance: number): number {
  if (reserveBalance >= freeLiquidity) return 0;

  return freeLiquidity - reserveBalance;
}

// How much the user can borrow given their deposited collaterals
export function userAvailableToBorrow(collaterals: Collateral[], freeLiquidity: number, reserveBalance: number, currentDebt: number): number {
  const protocolFreeLiquidity = protocolAvailableToBorrow(freeLiquidity, reserveBalance);
<<<<<<< HEAD
  return Math.min(
    protocolFreeLiquidity,
    Math.max(
      calculateBorrowCapacity(collaterals) - currentDebt,
      0
    )
  );
=======
  const collateralValue = collaterals.reduce((sum, collateral) => {
    if (collateral.maxLTV !== undefined) {
      return sum + collateral.maxLTV * (collateral.amount * collateral.price);
    } else {
      throw new Error('MaxLTV is not defined for one or more collaterals');
    }
  }, 0);
  return Math.min(protocolFreeLiquidity, collateralValue);
>>>>>>> 09d100c6
}

export function calculateAccountMaxLTV(collaterals: Collateral[]): number {
  return collaterals.reduce((sum, collateral) => {
    if (collateral.maxLTV !== undefined) {
      return sum + collateral.maxLTV * (collateral.amount * collateral.price);
    } else {
      throw new Error('MaxLTV is not defined for one or more collaterals');
    }
  }, 0);
}

export function calculateAccountLiqLTV(collaterals: Collateral[]): number {
  const accountCollateralValue = calculateTotalCollateralValue(collaterals);
  if (accountCollateralValue == 0) {
    return 0;
  }

  const averageLTV = calculateWeightedLTV(collaterals);
  return averageLTV / accountCollateralValue;
}

export function calculateLiquidationPoint(accountLiqLTV: number, debtShares: number, openInterest: number, totalDebtShares: number, totalAssets: number, irParams: InterestRateParams, avgBlocktime: number, blocks: number): number {
  const accountDebt = convertDebtSharesToAssets(debtShares, openInterest, totalDebtShares, totalAssets, irParams, avgBlocktime, blocks);

  return accountLiqLTV !== 0 ? accountDebt / accountLiqLTV : 0;
}<|MERGE_RESOLUTION|>--- conflicted
+++ resolved
@@ -176,7 +176,6 @@
 // How much the user can borrow given their deposited collaterals
 export function userAvailableToBorrow(collaterals: Collateral[], freeLiquidity: number, reserveBalance: number, currentDebt: number): number {
   const protocolFreeLiquidity = protocolAvailableToBorrow(freeLiquidity, reserveBalance);
-<<<<<<< HEAD
   return Math.min(
     protocolFreeLiquidity,
     Math.max(
@@ -184,16 +183,6 @@
       0
     )
   );
-=======
-  const collateralValue = collaterals.reduce((sum, collateral) => {
-    if (collateral.maxLTV !== undefined) {
-      return sum + collateral.maxLTV * (collateral.amount * collateral.price);
-    } else {
-      throw new Error('MaxLTV is not defined for one or more collaterals');
-    }
-  }, 0);
-  return Math.min(protocolFreeLiquidity, collateralValue);
->>>>>>> 09d100c6
 }
 
 export function calculateAccountMaxLTV(collaterals: Collateral[]): number {
