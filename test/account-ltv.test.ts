import { calculateAccountLTV } from "../src/functions";
import { Collateral } from "../src/types";
import { createCollateral } from "./utils";

describe('calculateAccountLTV', () => {
<<<<<<< HEAD
=======
  // Helper function to create a basic collateral object
  const createCollateral = (amount: number, price: number, liquidationLTV: number): Collateral => ({
    amount,
    price,
    liquidationLTV,
  });

>>>>>>> 09d100c6
  test('calculates account LTV correctly with single collateral', () => {
    const accountTotalDebt = 500;
    const collaterals = [createCollateral(100, 10, 0.7)];

    const ltv = calculateAccountLTV(accountTotalDebt, collaterals);

    // Expected LTV: 500 / (100 * 10) = 0.5
    expect(ltv).toBe(0.5);
  });

  test('calculates account LTV correctly with multiple collaterals', () => {
    const accountTotalDebt = 1000;
    const collaterals = [
      createCollateral(100, 10, 0.8),
      createCollateral(200, 5, 0.5),
      createCollateral(50, 20, 0.2),
    ];

    const ltv = calculateAccountLTV(accountTotalDebt, collaterals);

    // Expected LTV: 1000 / (100 * 10 + 200 * 5 + 50 * 20) = 0.333
    expect(ltv).toBeCloseTo(0.333);
  });

  test('returns 0 when there are no collaterals', () => {
    const accountTotalDebt = 1000;
    const collaterals: Collateral[] = [];

    const ltv = calculateAccountLTV(accountTotalDebt, collaterals);

    expect(ltv).toBe(0);
  });

  test('returns 0 when total collateral value is 0', () => {
    const accountTotalDebt = 1000;
    const collaterals = [
      createCollateral(0, 10, 0.5),
      createCollateral(100, 0, 0.7),
    ];

    const ltv = calculateAccountLTV(accountTotalDebt, collaterals);

    expect(ltv).toBe(0);
  });

  test('calculates correct LTV for 0 debt', () => {
    const accountTotalDebt = 0;
    const collaterals = [createCollateral(100, 10, 0.8)];

    const ltv = calculateAccountLTV(accountTotalDebt, collaterals);

    expect(ltv).toBe(0);
  });

  test('calculates correct LTV for underwater account', () => {
    const accountTotalDebt = 2000;
    const collaterals = [createCollateral(100, 10, 0.8)];

    const ltv = calculateAccountLTV(accountTotalDebt, collaterals);

    // Expected LTV: 2000 / (100 * 10) = 2
    expect(ltv).toBe(2);
  });

  test('calculates correct LTV with mixed collateral values', () => {
    const accountTotalDebt = 1000;
    const collaterals = [
      createCollateral(100, 10, 0.8),
      createCollateral(0, 50, 0.2),
      createCollateral(200, 0, 0.5),
      createCollateral(50, 20, 0.4),
    ];

    const ltv = calculateAccountLTV(accountTotalDebt, collaterals);

    // Expected LTV: 1000 / (100 * 10 + 0 * 50 + 200 * 0 + 50 * 20) = 0.5
    expect(ltv).toBe(0.5);
  });
});<|MERGE_RESOLUTION|>--- conflicted
+++ resolved
@@ -3,16 +3,6 @@
 import { createCollateral } from "./utils";
 
 describe('calculateAccountLTV', () => {
-<<<<<<< HEAD
-=======
-  // Helper function to create a basic collateral object
-  const createCollateral = (amount: number, price: number, liquidationLTV: number): Collateral => ({
-    amount,
-    price,
-    liquidationLTV,
-  });
-
->>>>>>> 09d100c6
   test('calculates account LTV correctly with single collateral', () => {
     const accountTotalDebt = 500;
     const collaterals = [createCollateral(100, 10, 0.7)];
